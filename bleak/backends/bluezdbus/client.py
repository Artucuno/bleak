# -*- coding: utf-8 -*-
"""
BLE Client for BlueZ on Linux
"""
import inspect
import logging
import asyncio
import os
import re
import subprocess
import warnings
from typing import Any, Callable, Dict, List, Optional, Union
from uuid import UUID

from dbus_next.aio import MessageBus
from dbus_next.constants import BusType, ErrorType, MessageType
from dbus_next.message import Message
from dbus_next.signature import Variant

from bleak.backends.bluezdbus import defs
from bleak.backends.bluezdbus.characteristic import BleakGATTCharacteristicBlueZDBus
from bleak.backends.bluezdbus.descriptor import BleakGATTDescriptorBlueZDBus
from bleak.backends.bluezdbus.scanner import BleakScannerBlueZDBus
from bleak.backends.bluezdbus.service import BleakGATTServiceBlueZDBus
from bleak.backends.bluezdbus.signals import MatchRules, add_match, remove_match
from bleak.backends.bluezdbus.utils import assert_reply, unpack_variants
from bleak.backends.client import BaseBleakClient
from bleak.backends.device import BLEDevice
from bleak.backends.service import BleakGATTServiceCollection
from bleak.exc import BleakDBusError, BleakError


logger = logging.getLogger(__name__)


class BleakClientBlueZDBus(BaseBleakClient):
    """A native Linux Bleak Client

    Implemented by using the `BlueZ DBUS API <https://docs.ubuntu.com/core/en/stacks/bluetooth/bluez/docs/reference/dbus-api>`_.

    Args:
        address_or_ble_device (`BLEDevice` or str): The Bluetooth address of the BLE peripheral to connect to or the `BLEDevice` object representing it.

    Keyword Args:
        timeout (float): Timeout for required ``BleakScanner.find_device_by_address`` call. Defaults to 10.0.
        disconnected_callback (callable): Callback that will be scheduled in the
            event loop when the client is disconnected. The callable must take one
            argument, which will be this client object.
        adapter (str): Bluetooth adapter to use for discovery.
    """

    def __init__(self, address_or_ble_device: Union[BLEDevice, str], **kwargs):
        super(BleakClientBlueZDBus, self).__init__(address_or_ble_device, **kwargs)
        # kwarg "device" is for backwards compatibility
        self._adapter = kwargs.get("adapter", kwargs.get("device", "hci0"))

        # Backend specific, D-Bus objects and data
        if isinstance(address_or_ble_device, BLEDevice):
            self._device_path = address_or_ble_device.details["path"]
            self._device_info = address_or_ble_device.details.get("props")
        else:
            self._device_path = None
            self._device_info = None

        # D-Bus message bus
        self._bus: Optional[MessageBus] = None
        # match rules we are subscribed to that need to be removed on disconnect
        self._rules: List[MatchRules] = []
        # D-Bus properties for the device
        self._properties: Dict[str, Any] = {}
        # list of characteristic handles that have notifications enabled
        self._subscriptions: List[int] = []
        # provides synchronization between get_services() and PropertiesChanged signal
        self._services_resolved_event: Optional[asyncio.Event] = None
        # indicates disconnect request in progress when not None
        self._disconnecting_event: Optional[asyncio.Event] = None
        # used to ensure device gets disconnected if event loop crashes
        self._disconnect_monitor_event: Optional[asyncio.Event] = None

        # get BlueZ version
        p = subprocess.Popen(["bluetoothctl", "--version"], stdout=subprocess.PIPE)
        out, _ = p.communicate()
        s = re.search(b"(\\d+).(\\d+)", out.strip(b"'"))
        bluez_version = tuple(map(int, s.groups()))

        # BlueZ version features
        self._can_write_without_response = (
            bluez_version[0] == 5 and bluez_version[1] >= 46
        )
        self._write_without_response_workaround_needed = (
            bluez_version[0] == 5 and bluez_version[1] < 51
        )
        self._hides_battery_characteristic = self._hides_device_name_characteristic = (
            bluez_version[0] == 5 and bluez_version[1] >= 48
        )

    # Connectivity methods

    async def connect(self, **kwargs) -> bool:
        """Connect to the specified GATT server.

        Keyword Args:
            timeout (float): Timeout for required ``BleakScanner.find_device_by_address`` call. Defaults to 10.0.

        Returns:
            Boolean representing connection status.

        Raises:
            BleakError: If the device is already connected or if the device could not be found.
            BleakDBusError: If there was a D-Bus error
            asyncio.TimeoutError: If the connection timed out
        """
        logger.debug(f"Connecting to device @ {self.address} with {self._adapter}")

        if self.is_connected:
            raise BleakError("Client is already connected")

        # A Discover must have been run before connecting to any devices.
        # Find the desired device before trying to connect.
        timeout = kwargs.get("timeout", self._timeout)
        if self._device_path is None:
            device = await BleakScannerBlueZDBus.find_device_by_address(
                self.address, timeout=timeout, adapter=self._adapter
            )

            if device:
                self._device_info = device.details.get("props")
                self._device_path = device.details["path"]
            else:
                raise BleakError(
                    "Device with address {0} was not found.".format(self.address)
                )

        # Create system bus
        self._bus = await MessageBus(
            bus_type=BusType.SYSTEM,
            negotiate_unix_fd=self._write_without_response_workaround_needed,
        ).connect()

        try:
            # Add signal handlers. These monitor the device D-Bus object and
            # all of its descendats (services, characteristics, descriptors).
            # This we always have an up-to-date state for all of these that is
            # maintained automatically in the background.

            self._bus.add_message_handler(self._parse_msg)

            rules = MatchRules(
                interface=defs.OBJECT_MANAGER_INTERFACE,
                member="InterfacesAdded",
                arg0path=f"{self._device_path}/",
            )
            reply = await add_match(self._bus, rules)
            assert_reply(reply)
            self._rules.append(rules)

            rules = MatchRules(
                interface=defs.OBJECT_MANAGER_INTERFACE,
                member="InterfacesRemoved",
                arg0path=f"{self._device_path}/",
            )
            reply = await add_match(self._bus, rules)
            assert_reply(reply)
            self._rules.append(rules)

            rules = MatchRules(
                interface=defs.PROPERTIES_INTERFACE,
                member="PropertiesChanged",
                path_namespace=self._device_path,
            )
            reply = await add_match(self._bus, rules)
            assert_reply(reply)
            self._rules.append(rules)

            # Find the HCI device to use for scanning and get cached device properties
            reply = await self._bus.call(
                Message(
                    destination=defs.BLUEZ_SERVICE,
                    path="/",
                    member="GetManagedObjects",
                    interface=defs.OBJECT_MANAGER_INTERFACE,
                )
            )
            assert_reply(reply)

            interfaces_and_props: Dict[str, Dict[str, Variant]] = reply.body[0]

            # The device may have been removed from BlueZ since the time we stopped scanning
            if self._device_path not in interfaces_and_props:
                # Sometimes devices can be removed from the BlueZ object manager
                # before we connect to them. In this case we try using the
                # org.bluez.Adapter1.ConnectDevice method instead. This method
                # requires that bluetoothd is run with the --experimental flag
                # and is available since BlueZ 5.49.
                logger.debug(
                    f"org.bluez.Device1 object not found, trying org.bluez.Adapter1.ConnectDevice ({self._device_path})"
                )
                reply = await asyncio.wait_for(
                    self._bus.call(
                        Message(
                            destination=defs.BLUEZ_SERVICE,
                            interface=defs.ADAPTER_INTERFACE,
                            path=f"/org/bluez/{self._adapter}",
                            member="ConnectDevice",
                            signature="a{sv}",
                            body=[
                                {
                                    "Address": Variant(
                                        "s", self._device_info["Address"]
                                    ),
                                    "AddressType": Variant(
                                        "s", self._device_info["AddressType"]
                                    ),
                                }
                            ],
                        )
                    ),
                    timeout,
                )

                # FIXME: how to cancel connection if timeout?

                if (
                    reply.message_type == MessageType.ERROR
                    and reply.error_name == ErrorType.UNKNOWN_METHOD.value
                ):
                    logger.debug(
                        f"org.bluez.Adapter1.ConnectDevice not found ({self._device_path}), try enabling bluetoothd --experimental"
                    )
                    raise BleakError(
                        "Device with address {0} could not be found. "
                        "Try increasing `timeout` value or moving the device closer.".format(
                            self.address
                        )
                    )

                assert_reply(reply)
            else:
                # required interface
                self._properties = unpack_variants(
                    interfaces_and_props[self._device_path][defs.DEVICE_INTERFACE]
                )

                # optional interfaces - services and characteristics may not
                # be populated yet
                for path, interfaces in interfaces_and_props.items():
                    if not path.startswith(self._device_path):
                        continue

                    if defs.GATT_SERVICE_INTERFACE in interfaces:
                        obj = unpack_variants(interfaces[defs.GATT_SERVICE_INTERFACE])
                        self.services.add_service(BleakGATTServiceBlueZDBus(obj, path))

                    if defs.GATT_CHARACTERISTIC_INTERFACE in interfaces:
                        obj = unpack_variants(
                            interfaces[defs.GATT_CHARACTERISTIC_INTERFACE]
                        )
                        service = interfaces_and_props[obj["Service"]][
                            defs.GATT_SERVICE_INTERFACE
                        ]
                        uuid = service["UUID"].value
                        self.services.add_characteristic(
                            BleakGATTCharacteristicBlueZDBus(obj, path, uuid)
                        )

                    if defs.GATT_DESCRIPTOR_INTERFACE in interfaces:
                        obj = unpack_variants(
                            interfaces[defs.GATT_DESCRIPTOR_INTERFACE]
                        )
                        characteristic = interfaces_and_props[obj["Characteristic"]][
                            defs.GATT_CHARACTERISTIC_INTERFACE
                        ]
                        uuid = characteristic["UUID"].value
                        handle = int(obj["Characteristic"][-4:], 16)
                        self.services.add_descriptor(
                            BleakGATTDescriptorBlueZDBus(obj, path, uuid, handle)
                        )

                try:
                    reply = await asyncio.wait_for(
                        self._bus.call(
                            Message(
                                destination=defs.BLUEZ_SERVICE,
                                interface=defs.DEVICE_INTERFACE,
                                path=self._device_path,
                                member="Connect",
                            )
                        ),
                        timeout,
                    )
                    assert_reply(reply)
                except BaseException:
                    # calling Disconnect cancels any pending connect request
                    try:
                        reply = await self._bus.call(
                            Message(
                                destination=defs.BLUEZ_SERVICE,
                                interface=defs.DEVICE_INTERFACE,
                                path=self._device_path,
                                member="Disconnect",
                            )
                        )
                        try:
                            assert_reply(reply)
                        except BleakDBusError as e:
                            # if the object no longer exists, then we know we
                            # are disconnected for sure, so don't need to log a
                            # warning about it
                            if e.dbus_error != ErrorType.UNKNOWN_OBJECT.value:
                                raise
                    except Exception as e:
                        logger.warning(
                            f"Failed to cancel connection ({self._device_path}): {e}"
                        )

                    raise

            if self.is_connected:
                logger.debug(f"Connection successful ({self._device_path})")
            else:
                raise BleakError(
                    f"Connection was not successful! ({self._device_path})"
                )

            # Create a task that runs until the device is disconnected.
            self._disconnect_monitor_event = asyncio.Event()
            asyncio.create_task(self._disconnect_monitor())

            # Get all services. This means making the actual connection.
            await self.get_services()

            return True
        except BaseException:
            await self._cleanup_all()
            raise

    async def _disconnect_monitor(self) -> None:
        # This task runs until the device is disconnected. If the task is
        # cancelled, it probably means that the event loop crashed so we
        # try to disconnected the device. Otherwise BlueZ will keep the device
        # connected even after Python exits. This will only work if the event
        # loop is called with asyncio.run() or otherwise runs pending tasks
        # after the original event loop stops. This will also cause an exception
        # if a run loop is stopped before the device is disconnected since this
        # task will still be running and asyncio compains if a loop with running
        # tasks is stopped.
        try:
            await self._disconnect_monitor_event.wait()
        except asyncio.CancelledError:
            try:
                # by using send() instead of call(), we ensure that the message
                # gets sent, but we don't wait for a reply, which could take
                # over one second while the device disconnects.
                await self._bus.send(
                    Message(
                        destination=defs.BLUEZ_SERVICE,
                        path=self._device_path,
                        interface=defs.DEVICE_INTERFACE,
                        member="Disconnect",
                    )
                )
            except Exception:
                pass

    async def _remove_signal_handlers(self) -> None:
        """
        Remove all pending notifications of the client. This method is used to
        free the DBus matches that have been established.
        """
        logger.debug(f"_remove_signal_handlers({self._device_path})")

        self._bus.remove_message_handler(self._parse_msg)

        # avoid reentrancy issues by taking a copy of self._rules
        old_rules, self._rules = self._rules, []
        for rule in old_rules:
            try:
                await remove_match(self._bus, rule)
            except Exception as e:
                logger.error(
                    f"Failed to remove match {rule.member} ({self._device_path}): {e}"
                )

        # avoid reentrancy issues by taking a copy of self._subscriptions
        old_subscriptions, self._subscriptions = self._subscriptions, []
        for handle in old_subscriptions:
            try:
                await self.stop_notify(handle)
            except Exception as e:
                logger.error(
                    f"Failed to stop notifications on characteristic {handle} ({self._device_path}): {e}"
                )

    def _disconnect_message_bus(self) -> None:
        """
        Free the resources allocated for both the DBus bus.
        Use this method upon final disconnection.
        """
        logger.debug(f"_disconnect_message_bus({self._device_path})")

        if not self._bus:
            logger.debug(f"already disconnected ({self._device_path})")
            return

        # Try to disconnect the System Bus.
        try:
            self._bus.disconnect()
        except Exception as e:
            logger.error(
                f"Attempt to disconnect system bus failed ({self._device_path}): {e}"
            )
        else:
            # Critical to remove the `self._bus` object here to since it was
            # closed above. If not, calls made to it later could lead to
            # a stuck client.
            self._bus = None

    async def _cleanup_all(self) -> None:
        """
        Free all the allocated resource in DBus. Use this method to
        eventually cleanup all otherwise leaked resources.
        """
        await self._remove_signal_handlers()
        self._disconnect_message_bus()

    async def disconnect(self) -> bool:
        """Disconnect from the specified GATT server.

        Returns:
            Boolean representing if device is disconnected.

        Raises:
            BleakDBusError: If there was a D-Bus error
            asyncio.TimeoutError if the device was not disconnected within 10 seconds
        """
        logger.debug(f"Disconnecting ({self._device_path})")

        if self._bus is None:
            # No connection exists. Either one hasn't been created or
            # we have already called disconnect and closed the D-Bus
            # connection.
            logger.debug(f"already disconnected ({self._device_path})")
            return True

        if self._disconnecting_event:
            # another call to disconnect() is already in progress
            logger.debug(f"already in progress ({self._device_path})")
            await asyncio.wait_for(self._disconnecting_event.wait(), timeout=10)
        elif self.is_connected:
            self._disconnecting_event = asyncio.Event()
            try:
                # Try to disconnect the actual device/peripheral
                reply = await self._bus.call(
                    Message(
                        destination=defs.BLUEZ_SERVICE,
                        path=self._device_path,
                        interface=defs.DEVICE_INTERFACE,
                        member="Disconnect",
                    )
                )
                assert_reply(reply)
                await asyncio.wait_for(self._disconnecting_event.wait(), timeout=10)
            finally:
                self._disconnecting_event = None

        # sanity check to make sure _cleanup_all() was triggered by the
        # "PropertiesChanged" signal handler and that it completed successfully
        assert self._bus is None

        # Reset all stored services.
        self.services = BleakGATTServiceCollection()
        self._services_resolved = False

        return True

    async def pair(self, *args, **kwargs) -> bool:
        """Pair with the peripheral.

        You can use ConnectDevice method if you already know the MAC address of the device.
        Else you need to StartDiscovery, Trust, Pair and Connect in sequence.

        Returns:
            Boolean regarding success of pairing.

        """
        # See if it is already paired.
        reply = await self._bus.call(
            Message(
                destination=defs.BLUEZ_SERVICE,
                path=self._device_path,
                interface=defs.PROPERTIES_INTERFACE,
                member="Get",
                signature="ss",
                body=[defs.DEVICE_INTERFACE, "Paired"],
            )
        )
        assert_reply(reply)
        if reply.body[0]:
            return True

        # Set device as trusted.
        reply = await self._bus.call(
            Message(
                destination=defs.BLUEZ_SERVICE,
                path=self._device_path,
                interface=defs.PROPERTIES_INTERFACE,
                member="Set",
                signature="ssv",
                body=[defs.DEVICE_INTERFACE, "Trusted", True],
            )
        )
        assert_reply(reply)

        logger.debug(
            "Pairing to BLE device @ {0} with {1}".format(self.address, self._adapter)
        )

        reply = await self._bus.call(
            Message(
                destination=defs.BLUEZ_SERVICE,
                path=self._device_path,
                interface=defs.DEVICE_INTERFACE,
                member="Pair",
            )
        )
        assert_reply(reply)

        reply = await self._bus.call(
            Message(
                destination=defs.BLUEZ_SERVICE,
                path=self._device_path,
                interface=defs.PROPERTIES_INTERFACE,
                member="Get",
                signature="ss",
                body=[defs.DEVICE_INTERFACE, "Paired"],
            )
        )
        assert_reply(reply)

        return reply.body[0]

    async def unpair(self) -> bool:
        """Unpair with the peripheral.

        Returns:
            Boolean regarding success of unpairing.

        """
        warnings.warn(
            "Unpairing is seemingly unavailable in the BlueZ DBus API at the moment."
        )
        return False

    @property
    def is_connected(self) -> bool:
        """Check connection status between this client and the server.

        Returns:
            Boolean representing connection status.

        """
        if not self._bus:
            return False

        return self._properties.get("Connected", False)

    # GATT services methods

    async def get_services(self, **kwargs) -> BleakGATTServiceCollection:
        """Get all services registered for this GATT server.

        Returns:
           A :py:class:`bleak.backends.service.BleakGATTServiceCollection` with this device's services tree.

        """
        if self._services_resolved:
            return self.services

<<<<<<< HEAD
        if not self._properties["ServicesResolved"]:
            logger.debug(f"Waiting for ServicesResolved ({self._device_path})")
            self._services_resolved_event = asyncio.Event()
            try:
                await asyncio.wait_for(self._services_resolved_event.wait(), 5)
            finally:
                self._services_resolved_event = None
=======
        sleep_loop_sec = 0.02
        total_slept_sec = 0
        services_resolved = False

        while total_slept_sec < 5.0:
            properties = await self._get_device_properties()
            services_resolved = properties.get("ServicesResolved", False)
            if services_resolved:
                break
            await asyncio.sleep(sleep_loop_sec)
            total_slept_sec += sleep_loop_sec

        if not services_resolved:
            raise BleakError("Services discovery error")

        logger.debug("Get Services...")
        objs = await get_managed_objects(self._bus, self._device_path + "/service")

        # There is no guarantee that services are listed before characteristics
        # Managed Objects dict.
        # Need multiple iterations to construct the Service Collection

        _chars, _descs = [], []

        for object_path, interfaces in objs.items():
            logger.debug(utils.format_GATT_object(object_path, interfaces))
            if defs.GATT_SERVICE_INTERFACE in interfaces:
                service = interfaces.get(defs.GATT_SERVICE_INTERFACE)
                self.services.add_service(
                    BleakGATTServiceBlueZDBus(service, object_path)
                )
            elif defs.GATT_CHARACTERISTIC_INTERFACE in interfaces:
                char = interfaces.get(defs.GATT_CHARACTERISTIC_INTERFACE)
                _chars.append([char, object_path])
            elif defs.GATT_DESCRIPTOR_INTERFACE in interfaces:
                desc = interfaces.get(defs.GATT_DESCRIPTOR_INTERFACE)
                _descs.append([desc, object_path])

        for char, object_path in _chars:
            _service = list(filter(lambda x: x.path == char["Service"], self.services))
            self.services.add_characteristic(
                BleakGATTCharacteristicBlueZDBus(
                    char, object_path, _service[0].uuid, _service[0].handle
                )
            )

            # D-Bus object path contains handle as last 4 characters of 'charYYYY'
            self._char_path_to_handle[object_path] = int(object_path[-4:], 16)

        for desc, object_path in _descs:
            _characteristic = list(
                filter(
                    lambda x: x.path == desc["Characteristic"],
                    self.services.characteristics.values(),
                )
            )
            self.services.add_descriptor(
                BleakGATTDescriptorBlueZDBus(
                    desc,
                    object_path,
                    _characteristic[0].uuid,
                    int(_characteristic[0].handle),
                )
            )
>>>>>>> 55cccd87

        self._services_resolved = True
        return self.services

    # IO methods

    async def read_gatt_char(
        self,
        char_specifier: Union[BleakGATTCharacteristicBlueZDBus, int, str, UUID],
        **kwargs,
    ) -> bytearray:
        """Perform read operation on the specified GATT characteristic.

        Args:
            char_specifier (BleakGATTCharacteristicBlueZDBus, int, str or UUID): The characteristic to read from,
                specified by either integer handle, UUID or directly by the
                BleakGATTCharacteristicBlueZDBus object representing it.

        Returns:
            (bytearray) The read data.

        """
        if not isinstance(char_specifier, BleakGATTCharacteristicBlueZDBus):
            characteristic = self.services.get_characteristic(char_specifier)
        else:
            characteristic = char_specifier

        if not characteristic:
            # Special handling for BlueZ >= 5.48, where Battery Service (0000180f-0000-1000-8000-00805f9b34fb:)
            # has been moved to interface org.bluez.Battery1 instead of as a regular service.
            if str(char_specifier) == "00002a19-0000-1000-8000-00805f9b34fb" and (
                self._hides_battery_characteristic
            ):
                reply = await self._bus.call(
                    Message(
                        destination=defs.BLUEZ_SERVICE,
                        path=self._device_path,
                        interface=defs.PROPERTIES_INTERFACE,
                        member="GetAll",
                        signature="s",
                        body=[defs.BATTERY_INTERFACE],
                    )
                )
                assert_reply(reply)
                # Simulate regular characteristics read to be consistent over all platforms.
                value = bytearray(reply.body[0]["Percentage"].value)
                logger.debug(
                    "Read Battery Level {0} | {1}: {2}".format(
                        char_specifier, self._device_path, value
                    )
                )
                return value
            if str(char_specifier) == "00002a00-0000-1000-8000-00805f9b34fb" and (
                self._hides_device_name_characteristic
            ):
                # Simulate regular characteristics read to be consistent over all platforms.
                value = bytearray(self._properties["Name"].encode("ascii"))
                logger.debug(
                    "Read Device Name {0} | {1}: {2}".format(
                        char_specifier, self._device_path, value
                    )
                )
                return value

            raise BleakError(
                "Characteristic with UUID {0} could not be found!".format(
                    char_specifier
                )
            )

        reply = await self._bus.call(
            Message(
                destination=defs.BLUEZ_SERVICE,
                path=characteristic.path,
                interface=defs.GATT_CHARACTERISTIC_INTERFACE,
                member="ReadValue",
                signature="a{sv}",
                body=[{}],
            )
        )
        assert_reply(reply)
        value = bytearray(reply.body[0])

        logger.debug(
            "Read Characteristic {0} | {1}: {2}".format(
                characteristic.uuid, characteristic.path, value
            )
        )
        return value

    async def read_gatt_descriptor(self, handle: int, **kwargs) -> bytearray:
        """Perform read operation on the specified GATT descriptor.

        Args:
            handle (int): The handle of the descriptor to read from.

        Returns:
            (bytearray) The read data.

        """
        descriptor = self.services.get_descriptor(handle)
        if not descriptor:
            raise BleakError("Descriptor with handle {0} was not found!".format(handle))

        reply = await self._bus.call(
            Message(
                destination=defs.BLUEZ_SERVICE,
                path=descriptor.path,
                interface=defs.GATT_DESCRIPTOR_INTERFACE,
                member="ReadValue",
                signature="a{sv}",
                body=[{}],
            )
        )
        assert_reply(reply)
        value = bytearray(reply.body[0])

        logger.debug(
            "Read Descriptor {0} | {1}: {2}".format(handle, descriptor.path, value)
        )
        return value

    async def write_gatt_char(
        self,
        char_specifier: Union[BleakGATTCharacteristicBlueZDBus, int, str, UUID],
        data: bytearray,
        response: bool = False,
    ) -> None:
        """Perform a write operation on the specified GATT characteristic.

        .. note::

            The version check below is for the "type" option to the
            "Characteristic.WriteValue" method that was added to `Bluez in 5.51
            <https://git.kernel.org/pub/scm/bluetooth/bluez.git/commit?id=fa9473bcc48417d69cc9ef81d41a72b18e34a55a>`_
            Before that commit, ``Characteristic.WriteValue`` was only "Write with
            response". ``Characteristic.AcquireWrite`` was `added in Bluez 5.46
            <https://git.kernel.org/pub/scm/bluetooth/bluez.git/commit/doc/gatt-api.txt?id=f59f3dedb2c79a75e51a3a0d27e2ae06fefc603e>`_
            which can be used to "Write without response", but for older versions
            of Bluez, it is not possible to "Write without response".

        Args:
            char_specifier (BleakGATTCharacteristicBlueZDBus, int, str or UUID): The characteristic to write
                to, specified by either integer handle, UUID or directly by the
                BleakGATTCharacteristicBlueZDBus object representing it.
            data (bytes or bytearray): The data to send.
            response (bool): If write-with-response operation should be done. Defaults to `False`.

        """
        if not isinstance(char_specifier, BleakGATTCharacteristicBlueZDBus):
            characteristic = self.services.get_characteristic(char_specifier)
        else:
            characteristic = char_specifier

        if not characteristic:
            raise BleakError("Characteristic {0} was not found!".format(char_specifier))
        if (
            "write" not in characteristic.properties
            and "write-without-response" not in characteristic.properties
        ):
            raise BleakError(
                "Characteristic %s does not support write operations!"
                % str(characteristic.uuid)
            )
        if not response and "write-without-response" not in characteristic.properties:
            response = True
            # Force response here, since the device only supports that.
        if (
            response
            and "write" not in characteristic.properties
            and "write-without-response" in characteristic.properties
        ):
            response = False
            logger.warning(
                "Characteristic %s does not support Write with response. Trying without..."
                % str(characteristic.uuid)
            )

        # See docstring for details about this handling.
        if not response and not self._can_write_without_response:
            raise BleakError("Write without response requires at least BlueZ 5.46")
        if response or not self._write_without_response_workaround_needed:
            # TODO: Add OnValueUpdated handler for response=True?
            reply = await self._bus.call(
                Message(
                    destination=defs.BLUEZ_SERVICE,
                    path=characteristic.path,
                    interface=defs.GATT_CHARACTERISTIC_INTERFACE,
                    member="WriteValue",
                    signature="aya{sv}",
                    body=[
                        bytes(data),
                        {"type": Variant("s", "request" if response else "command")},
                    ],
                )
            )
            assert_reply(reply)
        else:
            # Older versions of BlueZ don't have the "type" option, so we have
            # to write the hard way. This isn't the most efficient way of doing
            # things, but it works.
            reply = await self._bus.call(
                Message(
                    destination=defs.BLUEZ_SERVICE,
                    path=characteristic.path,
                    interface=defs.GATT_CHARACTERISTIC_INTERFACE,
                    member="AcquireWrite",
                    signature="a{sv}",
                    body=[{}],
                )
            )
            assert_reply(reply)
            fd = reply.body[0]
            try:
                os.write(fd, data)
            finally:
                os.close(fd)

        logger.debug(
            "Write Characteristic {0} | {1}: {2}".format(
                characteristic.uuid, characteristic.path, data
            )
        )

    async def write_gatt_descriptor(self, handle: int, data: bytearray) -> None:
        """Perform a write operation on the specified GATT descriptor.

        Args:
            handle (int): The handle of the descriptor to read from.
            data (bytes or bytearray): The data to send.

        """
        descriptor = self.services.get_descriptor(handle)
        if not descriptor:
            raise BleakError("Descriptor with handle {0} was not found!".format(handle))

        reply = await self._bus.call(
            Message(
                destination=defs.BLUEZ_SERVICE,
                path=descriptor.path,
                interface=defs.GATT_DESCRIPTOR_INTERFACE,
                member="WriteValue",
                signature="aya{sv}",
                body=[bytes(data), {"type": Variant("s", "command")}],
            )
        )
        assert_reply(reply)

        logger.debug(
            "Write Descriptor {0} | {1}: {2}".format(handle, descriptor.path, data)
        )

    async def start_notify(
        self,
        char_specifier: Union[BleakGATTCharacteristicBlueZDBus, int, str, UUID],
        callback: Callable[[int, bytearray], None],
        **kwargs,
    ) -> None:
        """Activate notifications/indications on a characteristic.

        Callbacks must accept two inputs. The first will be a integer handle of the characteristic generating the
        data and the second will be a ``bytearray`` containing the data sent from the connected server.

        .. code-block:: python

            def callback(sender: int, data: bytearray):
                print(f"{sender}: {data}")
            client.start_notify(char_uuid, callback)

        Args:
            char_specifier (BleakGATTCharacteristicBlueZDBus, int, str or UUID): The characteristic to activate
                notifications/indications on a characteristic, specified by either integer handle,
                UUID or directly by the BleakGATTCharacteristicBlueZDBus object representing it.
            callback (function): The function to be called on notification.
        """
<<<<<<< HEAD
=======

        if inspect.iscoroutinefunction(callback):

            def bleak_callback(s, d):
                asyncio.create_task(callback(s, d))

        else:
            bleak_callback = callback

        _wrap = kwargs.get("notification_wrapper", True)
>>>>>>> 55cccd87
        if not isinstance(char_specifier, BleakGATTCharacteristicBlueZDBus):
            characteristic = self.services.get_characteristic(char_specifier)
        else:
            characteristic = char_specifier

        if not characteristic:
            # Special handling for BlueZ >= 5.48, where Battery Service (0000180f-0000-1000-8000-00805f9b34fb:)
            # has been moved to interface org.bluez.Battery1 instead of as a regular service.
            # The org.bluez.Battery1 on the other hand does not provide a notification method, so here we cannot
            # provide this functionality...
            # See https://kernel.googlesource.com/pub/scm/bluetooth/bluez/+/refs/tags/5.48/doc/battery-api.txt
            if str(char_specifier) == "00002a19-0000-1000-8000-00805f9b34fb" and (
                self._hides_battery_characteristic
            ):
                raise BleakError(
                    "Notifications on Battery Level Char ({0}) is not "
                    "possible in BlueZ >= 5.48. Use regular read instead.".format(
                        char_specifier
                    )
                )
            raise BleakError(
                "Characteristic with UUID {0} could not be found!".format(
                    char_specifier
                )
            )

<<<<<<< HEAD
        self._notification_callbacks[characteristic.path] = callback
=======
        if _wrap:
            self._notification_callbacks[
                characteristic.path
            ] = _data_notification_wrapper(bleak_callback, self._char_path_to_handle)
        else:
            self._notification_callbacks[
                characteristic.path
            ] = _regular_notification_wrapper(bleak_callback, self._char_path_to_handle)

>>>>>>> 55cccd87
        self._subscriptions.append(characteristic.handle)

        reply = await self._bus.call(
            Message(
                destination=defs.BLUEZ_SERVICE,
                path=characteristic.path,
                interface=defs.GATT_CHARACTERISTIC_INTERFACE,
                member="StartNotify",
            )
        )
        assert_reply(reply)

    async def stop_notify(
        self,
        char_specifier: Union[BleakGATTCharacteristicBlueZDBus, int, str, UUID],
    ) -> None:
        """Deactivate notification/indication on a specified characteristic.

        Args:
            char_specifier (BleakGATTCharacteristicBlueZDBus, int, str or UUID): The characteristic to deactivate
                notification/indication on, specified by either integer handle, UUID or
                directly by the BleakGATTCharacteristicBlueZDBus object representing it.

        """
        if not isinstance(char_specifier, BleakGATTCharacteristicBlueZDBus):
            characteristic = self.services.get_characteristic(char_specifier)
        else:
            characteristic = char_specifier
        if not characteristic:
            raise BleakError("Characteristic {} not found!".format(char_specifier))

        reply = await self._bus.call(
            Message(
                destination=defs.BLUEZ_SERVICE,
                path=characteristic.path,
                interface=defs.GATT_CHARACTERISTIC_INTERFACE,
                member="StopNotify",
            )
        )
        assert_reply(reply)

        self._notification_callbacks.pop(characteristic.path, None)

        self._subscriptions.remove(characteristic.handle)

    # Internal Callbacks

    def _parse_msg(self, message: Message):
        if message.message_type != MessageType.SIGNAL:
            return

        logger.debug(
            "received D-Bus signal: {0}.{1} ({2}): {3}".format(
                message.interface, message.member, message.path, message.body
            )
        )

        if message.member == "InterfacesAdded":
            path, interfaces = message.body

            if defs.GATT_SERVICE_INTERFACE in interfaces:
                obj = unpack_variants(interfaces[defs.GATT_SERVICE_INTERFACE])
                # if this assert fails, it means our match rules are probably wrong
                assert obj["Device"] == self._device_path
                self.services.add_service(BleakGATTServiceBlueZDBus(obj, path))

            if defs.GATT_CHARACTERISTIC_INTERFACE in interfaces:
                obj = unpack_variants(interfaces[defs.GATT_CHARACTERISTIC_INTERFACE])
                service = next(
                    x
                    for x in self.services.services.values()
                    if x.path == obj["Service"]
                )
                self.services.add_characteristic(
                    BleakGATTCharacteristicBlueZDBus(obj, path, service.uuid)
                )

            if defs.GATT_DESCRIPTOR_INTERFACE in interfaces:
                obj = unpack_variants(interfaces[defs.GATT_DESCRIPTOR_INTERFACE])
                handle = int(obj["Characteristic"][-4:], 16)
                characteristic = self.services.characteristics[handle]
                self.services.add_descriptor(
                    BleakGATTDescriptorBlueZDBus(obj, path, characteristic.uuid, handle)
                )
        elif message.member == "InterfacesRemoved":
            path, interfaces = message.body

        elif message.member == "PropertiesChanged":
            interface, changed, _ = message.body
            changed = unpack_variants(changed)

            if interface == defs.GATT_CHARACTERISTIC_INTERFACE:
                if message.path in self._notification_callbacks and "Value" in changed:
                    handle = int(message.path[-4:], 16)
                    self._notification_callbacks[message.path](handle, changed["Value"])
            elif interface == defs.DEVICE_INTERFACE:
                self._properties.update(changed)

                if "ServicesResolved" in changed:
                    if changed["ServicesResolved"]:
                        if self._services_resolved_event:
                            self._services_resolved_event.set()
                    else:
                        self._services_resolved = False

                if "Connected" in changed and not changed["Connected"]:
                    logger.debug(f"Device disconnected ({self._device_path})")

                    if self._disconnect_monitor_event:
                        self._disconnect_monitor_event.set()
                        self._disconnect_monitor_event = None

                    task = asyncio.get_event_loop().create_task(self._cleanup_all())
                    if self._disconnected_callback is not None:
                        task.add_done_callback(
                            lambda _: self._disconnected_callback(self)
                        )
                    if self._disconnecting_event:
                        task.add_done_callback(
                            lambda _: self._disconnecting_event.set()
                        )<|MERGE_RESOLUTION|>--- conflicted
+++ resolved
@@ -23,7 +23,11 @@
 from bleak.backends.bluezdbus.scanner import BleakScannerBlueZDBus
 from bleak.backends.bluezdbus.service import BleakGATTServiceBlueZDBus
 from bleak.backends.bluezdbus.signals import MatchRules, add_match, remove_match
-from bleak.backends.bluezdbus.utils import assert_reply, unpack_variants
+from bleak.backends.bluezdbus.utils import (
+    assert_reply,
+    extract_service_handle_from_path,
+    unpack_variants,
+)
 from bleak.backends.client import BaseBleakClient
 from bleak.backends.device import BLEDevice
 from bleak.backends.service import BleakGATTServiceCollection
@@ -259,8 +263,9 @@
                             defs.GATT_SERVICE_INTERFACE
                         ]
                         uuid = service["UUID"].value
+                        handle = extract_service_handle_from_path(obj["Service"])
                         self.services.add_characteristic(
-                            BleakGATTCharacteristicBlueZDBus(obj, path, uuid)
+                            BleakGATTCharacteristicBlueZDBus(obj, path, uuid, handle)
                         )
 
                     if defs.GATT_DESCRIPTOR_INTERFACE in interfaces:
@@ -271,7 +276,7 @@
                             defs.GATT_CHARACTERISTIC_INTERFACE
                         ]
                         uuid = characteristic["UUID"].value
-                        handle = int(obj["Characteristic"][-4:], 16)
+                        handle = extract_service_handle_from_path(obj["Characteristic"])
                         self.services.add_descriptor(
                             BleakGATTDescriptorBlueZDBus(obj, path, uuid, handle)
                         )
@@ -369,6 +374,10 @@
         """
         logger.debug(f"_remove_signal_handlers({self._device_path})")
 
+        if self._bus is None:
+            logger.debug("no bus object")
+            return
+
         self._bus.remove_message_handler(self._parse_msg)
 
         # avoid reentrancy issues by taking a copy of self._rules
@@ -576,7 +585,6 @@
         if self._services_resolved:
             return self.services
 
-<<<<<<< HEAD
         if not self._properties["ServicesResolved"]:
             logger.debug(f"Waiting for ServicesResolved ({self._device_path})")
             self._services_resolved_event = asyncio.Event()
@@ -584,72 +592,6 @@
                 await asyncio.wait_for(self._services_resolved_event.wait(), 5)
             finally:
                 self._services_resolved_event = None
-=======
-        sleep_loop_sec = 0.02
-        total_slept_sec = 0
-        services_resolved = False
-
-        while total_slept_sec < 5.0:
-            properties = await self._get_device_properties()
-            services_resolved = properties.get("ServicesResolved", False)
-            if services_resolved:
-                break
-            await asyncio.sleep(sleep_loop_sec)
-            total_slept_sec += sleep_loop_sec
-
-        if not services_resolved:
-            raise BleakError("Services discovery error")
-
-        logger.debug("Get Services...")
-        objs = await get_managed_objects(self._bus, self._device_path + "/service")
-
-        # There is no guarantee that services are listed before characteristics
-        # Managed Objects dict.
-        # Need multiple iterations to construct the Service Collection
-
-        _chars, _descs = [], []
-
-        for object_path, interfaces in objs.items():
-            logger.debug(utils.format_GATT_object(object_path, interfaces))
-            if defs.GATT_SERVICE_INTERFACE in interfaces:
-                service = interfaces.get(defs.GATT_SERVICE_INTERFACE)
-                self.services.add_service(
-                    BleakGATTServiceBlueZDBus(service, object_path)
-                )
-            elif defs.GATT_CHARACTERISTIC_INTERFACE in interfaces:
-                char = interfaces.get(defs.GATT_CHARACTERISTIC_INTERFACE)
-                _chars.append([char, object_path])
-            elif defs.GATT_DESCRIPTOR_INTERFACE in interfaces:
-                desc = interfaces.get(defs.GATT_DESCRIPTOR_INTERFACE)
-                _descs.append([desc, object_path])
-
-        for char, object_path in _chars:
-            _service = list(filter(lambda x: x.path == char["Service"], self.services))
-            self.services.add_characteristic(
-                BleakGATTCharacteristicBlueZDBus(
-                    char, object_path, _service[0].uuid, _service[0].handle
-                )
-            )
-
-            # D-Bus object path contains handle as last 4 characters of 'charYYYY'
-            self._char_path_to_handle[object_path] = int(object_path[-4:], 16)
-
-        for desc, object_path in _descs:
-            _characteristic = list(
-                filter(
-                    lambda x: x.path == desc["Characteristic"],
-                    self.services.characteristics.values(),
-                )
-            )
-            self.services.add_descriptor(
-                BleakGATTDescriptorBlueZDBus(
-                    desc,
-                    object_path,
-                    _characteristic[0].uuid,
-                    int(_characteristic[0].handle),
-                )
-            )
->>>>>>> 55cccd87
 
         self._services_resolved = True
         return self.services
@@ -925,9 +867,6 @@
                 UUID or directly by the BleakGATTCharacteristicBlueZDBus object representing it.
             callback (function): The function to be called on notification.
         """
-<<<<<<< HEAD
-=======
-
         if inspect.iscoroutinefunction(callback):
 
             def bleak_callback(s, d):
@@ -936,8 +875,6 @@
         else:
             bleak_callback = callback
 
-        _wrap = kwargs.get("notification_wrapper", True)
->>>>>>> 55cccd87
         if not isinstance(char_specifier, BleakGATTCharacteristicBlueZDBus):
             characteristic = self.services.get_characteristic(char_specifier)
         else:
@@ -964,19 +901,7 @@
                 )
             )
 
-<<<<<<< HEAD
-        self._notification_callbacks[characteristic.path] = callback
-=======
-        if _wrap:
-            self._notification_callbacks[
-                characteristic.path
-            ] = _data_notification_wrapper(bleak_callback, self._char_path_to_handle)
-        else:
-            self._notification_callbacks[
-                characteristic.path
-            ] = _regular_notification_wrapper(bleak_callback, self._char_path_to_handle)
-
->>>>>>> 55cccd87
+        self._notification_callbacks[characteristic.path] = bleak_callback
         self._subscriptions.append(characteristic.handle)
 
         reply = await self._bus.call(
@@ -1051,12 +976,14 @@
                     if x.path == obj["Service"]
                 )
                 self.services.add_characteristic(
-                    BleakGATTCharacteristicBlueZDBus(obj, path, service.uuid)
+                    BleakGATTCharacteristicBlueZDBus(
+                        obj, path, service.uuid, service.handle
+                    )
                 )
 
             if defs.GATT_DESCRIPTOR_INTERFACE in interfaces:
                 obj = unpack_variants(interfaces[defs.GATT_DESCRIPTOR_INTERFACE])
-                handle = int(obj["Characteristic"][-4:], 16)
+                handle = extract_service_handle_from_path(obj["Characteristic"])
                 characteristic = self.services.characteristics[handle]
                 self.services.add_descriptor(
                     BleakGATTDescriptorBlueZDBus(obj, path, characteristic.uuid, handle)
@@ -1070,8 +997,10 @@
 
             if interface == defs.GATT_CHARACTERISTIC_INTERFACE:
                 if message.path in self._notification_callbacks and "Value" in changed:
-                    handle = int(message.path[-4:], 16)
-                    self._notification_callbacks[message.path](handle, changed["Value"])
+                    handle = extract_service_handle_from_path(message.path)
+                    self._notification_callbacks[message.path](
+                        handle, bytearray(changed["Value"])
+                    )
             elif interface == defs.DEVICE_INTERFACE:
                 self._properties.update(changed)
 

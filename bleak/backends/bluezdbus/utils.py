--- conflicted
+++ resolved
@@ -2,15 +2,11 @@
 import re
 from typing import Any, Dict
 
-<<<<<<< HEAD
 from dbus_next.constants import MessageType
 from dbus_next.message import Message
 from dbus_next.signature import Variant
-=======
+
 from bleak import BleakError
-from bleak.uuids import uuidstr_to_str
->>>>>>> 55cccd87
-
 from bleak.exc import BleakDBusError
 
 _mac_address_regex = re.compile("^([0-9A-Fa-f]{2}[:-]){5}([0-9A-Fa-f]{2})$")
@@ -32,7 +28,6 @@
     return _mac_address_regex.match(address) is not None
 
 
-<<<<<<< HEAD
 def unpack_variants(dictionary: Dict[str, Variant]) -> Dict[str, Any]:
     """Recursively unpacks all ``Variant`` types in a dictionary to their
     corresponding Python types.
@@ -49,45 +44,10 @@
             v = [x.value if isinstance(x, Variant) else x for x in v]
         unpacked[k] = v
     return unpacked
-=======
-async def get_managed_objects(bus, object_path_filter=None):
-    objects = await bus.callRemote(
-        "/",
-        "GetManagedObjects",
-        interface="org.freedesktop.DBus.ObjectManager",
-        destination="org.bluez",
-    ).asFuture(asyncio.get_event_loop())
-    if object_path_filter:
-        return dict(
-            filter(lambda i: i[0].startswith(object_path_filter), objects.items())
-        )
-
-    else:
-        return objects
-
-
-def format_GATT_object(object_path, interfaces):
-    if defs.GATT_SERVICE_INTERFACE in interfaces:
-        props = interfaces.get(defs.GATT_SERVICE_INTERFACE)
-        _type = "{0} Service".format("Primary" if props.get("Primary") else "Secondary")
-    elif defs.GATT_CHARACTERISTIC_INTERFACE in interfaces:
-        props = interfaces.get(defs.GATT_CHARACTERISTIC_INTERFACE)
-        _type = "Characteristic"
-    elif defs.GATT_DESCRIPTOR_INTERFACE in interfaces:
-        props = interfaces.get(defs.GATT_DESCRIPTOR_INTERFACE)
-        _type = "Descriptor"
-    else:
-        return None
-
-    _uuid = props.get("UUID")
-    return "\n{0}\n\t{1}\n\t{2}\n\t{3}".format(
-        _type, object_path, _uuid, uuidstr_to_str(_uuid)
-    )
 
 
 def extract_service_handle_from_path(path):
     try:
         return int(path[-4:], 16)
     except Exception as e:
-        raise BleakError(f"Could not parse service handle from path: {path}") from e
->>>>>>> 55cccd87
+        raise BleakError(f"Could not parse service handle from path: {path}") from e